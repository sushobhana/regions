--- conflicted
+++ resolved
@@ -11,9 +11,6 @@
     Represents the logical combination of two regions in pixel coordinates.
     """
 
-<<<<<<< HEAD
-    def __init__(self, region1, operator, region2, meta=None, visual=None):
-=======
     def __init__(self, region1, region2, operator):
         if not isinstance(region1, PixelRegion):
             raise TypeError("region1 must be a PixelRegion")
@@ -22,7 +19,6 @@
         if not callable(operator):
             raise TypeError("operator must be callable")
 
->>>>>>> a99836ce
         self.region1 = region1
         self.region2 = region2
         if meta is None:
@@ -43,11 +39,6 @@
         return self.operator(self.region1.contains(pixcoord), self.region2.contains(pixcoord))
 
     def to_mask(self, mode='center', subpixels=1):
-<<<<<<< HEAD
-        raise NotImplementedError
-
-    def to_sky(self, wcs, mode='local', tolerance=None):
-=======
         if mode != 'center':
             raise NotImplementedError
 
@@ -88,7 +79,6 @@
         return CompoundSkyRegion(region1=skyreg1,
                                  operator=self.operator,
                                  region2=skyreg2)
->>>>>>> a99836ce
         raise NotImplementedError
 
     def as_patch(self, **kwargs):
@@ -110,9 +100,6 @@
     Represents the logical combination of two regions in sky coordinates.
     """
 
-<<<<<<< HEAD
-    def __init__(self, region1, operator, region2, meta=None, visual=None):
-=======
     def __init__(self, region1, region2, operator):
         if not isinstance(region1, SkyRegion):
             raise TypeError("region1 must be a SkyRegion")
@@ -121,7 +108,6 @@
         if not callable(operator):
             raise TypeError("operator must be callable")
 
->>>>>>> a99836ce
         self.region1 = region1
         self.region2 = region2
         if meta is None:
